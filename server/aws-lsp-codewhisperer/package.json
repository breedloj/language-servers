{
    "name": "@aws/lsp-codewhisperer",
    "version": "0.0.32",
    "description": "CodeWhisperer Language Server",
    "main": "out/index.js",
    "repository": {
        "type": "git",
        "url": "https://github.com/aws/language-servers"
    },
    "author": "Amazon Web Services",
    "license": "Apache-2.0",
    "engines": {
        "node": ">=18.0.0"
    },
    "scripts": {
        "compile": "tsc --build",
        "postcompile": "npm run copyServiceClient",
        "copyServiceClient": "copyfiles -u 1 --error ./src/client/sigv4/*.json out && copyfiles -u 1 --error ./src/client/token/*.json out",
        "fix": "npm run fix:prettier",
        "fix:prettier": "prettier . --write",
        "lint": "npm run lint:src",
        "lint:bundle:webworker": "webpack --config webpack.lint.config.js && eslint bundle/aws-lsp-codewhisperer-webworker.js # Verify compatibility with web runtime target",
        "lint:src": "eslint src/ --ext .ts,.tsx",
        "test:unit": "ts-mocha -b \"./src/**/*.test.ts\"",
        "test": "npm run lint && npm run test:unit",
        "prepack": "npm run compile && ts-node ../../script/link_bundled_dependencies.ts",
        "postinstall": "node ./script/install_transitive_dep.js"
    },
    "dependencies": {
        "@amzn/amazon-q-developer-streaming-client": "file:../../core/q-developer-streaming-client/amzn-amazon-q-developer-streaming-client-1.0.0.tgz",
        "@amzn/codewhisperer-streaming": "file:../../core/codewhisperer-streaming/amzn-codewhisperer-streaming-1.0.0.tgz",
        "@aws-sdk/util-retry": "^3.374.0",
        "@aws/chat-client-ui-types": "^0.1.13",
        "@aws/language-server-runtimes": "^0.2.56",
        "@aws/lsp-core": "^0.0.3",
        "@smithy/node-http-handler": "^2.5.0",
        "shlex": "2.1.2",
        "adm-zip": "^0.5.10",
        "archiver": "^7.0.1",
        "aws-sdk": "^2.1403.0",
        "deepmerge": "^4.3.1",
        "fastest-levenshtein": "^1.0.16",
        "got": "^11.8.5",
        "hpagent": "^1.2.0",
        "js-md5": "^0.8.3",
        "lokijs": "^1.5.12",
        "uuid": "^11.0.5",
        "vscode-uri": "^3.1.0"
    },
    "devDependencies": {
        "@types/adm-zip": "^0.5.5",
        "@types/archiver": "^6.0.2",
<<<<<<< HEAD
        "@types/local-indexing": "file:./types/types-local-indexing-1.0.0.tgz",
=======
        "@types/lokijs": "^1.5.14",
>>>>>>> da3b6641
        "@types/uuid": "^9.0.8",
        "assert": "^2.1.0",
        "copyfiles": "^2.4.1",
        "mock-fs": "^5.2.0",
        "sinon": "^19.0.2",
        "ts-loader": "^9.4.4",
        "ts-mocha": "^11.1.0",
        "ts-sinon": "^2.0.2",
        "vscode-languageserver-textdocument": "^1.0.11",
        "webpack": "^5.94.0",
        "webpack-cli": "^6.0.1"
    },
    "prettier": {
        "printWidth": 120,
        "trailingComma": "es5",
        "tabWidth": 4,
        "singleQuote": true,
        "semi": false,
        "bracketSpacing": true,
        "arrowParens": "avoid",
        "endOfLine": "lf"
    },
    "bundleDependencies": [
        "@amzn/codewhisperer-streaming",
        "@amzn/amazon-q-developer-streaming-client"
    ]
}<|MERGE_RESOLUTION|>--- conflicted
+++ resolved
@@ -50,11 +50,8 @@
     "devDependencies": {
         "@types/adm-zip": "^0.5.5",
         "@types/archiver": "^6.0.2",
-<<<<<<< HEAD
         "@types/local-indexing": "file:./types/types-local-indexing-1.0.0.tgz",
-=======
         "@types/lokijs": "^1.5.14",
->>>>>>> da3b6641
         "@types/uuid": "^9.0.8",
         "assert": "^2.1.0",
         "copyfiles": "^2.4.1",
