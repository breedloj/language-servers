{
    "name": "@aws/lsp-codewhisperer",
    "version": "0.0.32",
    "description": "CodeWhisperer Language Server",
    "main": "out/index.js",
    "repository": {
        "type": "git",
        "url": "https://github.com/aws/language-servers"
    },
    "author": "Amazon Web Services",
    "license": "Apache-2.0",
    "engines": {
        "node": ">=18.0.0"
    },
    "scripts": {
        "compile": "tsc --build",
        "postcompile": "npm run copyServiceClient",
        "copyServiceClient": "copyfiles -u 1 --error ./src/client/sigv4/*.json out && copyfiles -u 1 --error ./src/client/token/*.json out",
        "fix": "npm run fix:prettier",
        "fix:prettier": "prettier . --write",
        "lint": "npm run lint:src",
        "lint:bundle:webworker": "webpack --config webpack.lint.config.js && eslint bundle/aws-lsp-codewhisperer-webworker.js # Verify compatibility with web runtime target",
        "lint:src": "eslint src/ --ext .ts,.tsx",
        "test:unit": "ts-mocha -b \"./src/**/*.test.ts\"",
        "test": "npm run lint && npm run test:unit",
        "prepack": "npm run compile && ts-node ../../script/link_bundled_dependencies.ts",
        "postinstall": "node ./script/install_transitive_dep.js"
    },
    "dependencies": {
        "@amzn/codewhisperer-streaming": "file:../../core/codewhisperer-streaming/amzn-codewhisperer-streaming-1.0.0.tgz",
        "@aws-sdk/util-retry": "^3.374.0",
<<<<<<< HEAD
        "@aws/chat-client-ui-types": "^0.1.7",
        "@aws/language-server-runtimes": "file:/Users/breedloj/workspace/language-server-runtimes/runtimes/out",
        "@aws/lsp-core": "^0.0.2",
=======
        "@aws/chat-client-ui-types": "^0.1.13",
        "@aws/language-server-runtimes": "^0.2.55",
        "@aws/lsp-core": "^0.0.3",
>>>>>>> c1aaec06
        "@smithy/node-http-handler": "^2.5.0",
        "adm-zip": "^0.5.10",
        "archiver": "^7.0.1",
        "aws-sdk": "^2.1403.0",
        "deepmerge": "^4.3.1",
        "fastest-levenshtein": "^1.0.16",
        "got": "^11.8.5",
        "hpagent": "^1.2.0",
        "js-md5": "^0.8.3",
        "uuid": "^11.0.5",
        "vscode-uri": "^3.1.0"
    },
    "devDependencies": {
        "@types/adm-zip": "^0.5.5",
        "@types/archiver": "^6.0.2",
        "@types/local-indexing": "file:./types/types-local-indexing-1.0.0.tgz",
        "@types/uuid": "^9.0.8",
        "assert": "^2.1.0",
        "copyfiles": "^2.4.1",
        "mock-fs": "^5.2.0",
        "sinon": "^19.0.2",
        "ts-loader": "^9.4.4",
        "ts-mocha": "^11.1.0",
        "ts-sinon": "^2.0.2",
        "vscode-languageserver-textdocument": "^1.0.11",
        "webpack": "^5.94.0",
        "webpack-cli": "^6.0.1"
    },
    "prettier": {
        "printWidth": 120,
        "trailingComma": "es5",
        "tabWidth": 4,
        "singleQuote": true,
        "semi": false,
        "bracketSpacing": true,
        "arrowParens": "avoid",
        "endOfLine": "lf"
    },
    "bundleDependencies": [
        "@amzn/codewhisperer-streaming"
    ]
}<|MERGE_RESOLUTION|>--- conflicted
+++ resolved
@@ -29,15 +29,9 @@
     "dependencies": {
         "@amzn/codewhisperer-streaming": "file:../../core/codewhisperer-streaming/amzn-codewhisperer-streaming-1.0.0.tgz",
         "@aws-sdk/util-retry": "^3.374.0",
-<<<<<<< HEAD
-        "@aws/chat-client-ui-types": "^0.1.7",
-        "@aws/language-server-runtimes": "file:/Users/breedloj/workspace/language-server-runtimes/runtimes/out",
-        "@aws/lsp-core": "^0.0.2",
-=======
         "@aws/chat-client-ui-types": "^0.1.13",
-        "@aws/language-server-runtimes": "^0.2.55",
+        "@aws/language-server-runtimes": "/Users/breedloj/workspace/conflicts/language-server-runtimes/runtimes/out",
         "@aws/lsp-core": "^0.0.3",
->>>>>>> c1aaec06
         "@smithy/node-http-handler": "^2.5.0",
         "adm-zip": "^0.5.10",
         "archiver": "^7.0.1",
