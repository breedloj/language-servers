import { TestFeatures } from '@aws/language-server-runtimes/testing'
import {
    AmazonQConfigurationCache,
    AmazonQWorkspaceConfig,
    defaultAmazonQWorkspaceConfigFactory,
    getAmazonQRelatedWorkspaceConfigs,
} from './configurationUtils'
import { deepStrictEqual, notDeepStrictEqual } from 'assert'
import { Q_CONFIGURATION_SECTION, CODE_WHISPERER_CONFIGURATION_SECTION } from '../constants'

describe('getAmazonQRelatedWorkspaceConfigs', () => {
    let features: TestFeatures

    const MOCKED_AWS_Q_SECTION = {
        customization: 'some-customization-arn',
        optOutTelemetry: true,
        inlineSuggestions: {
            extraContext: 'some-extra-context',
        },
        projectContext: {
            enableLocalIndexing: true,
<<<<<<< HEAD
            enableGpuAcceleration: true,
            indexWorkerThreads: 1,
=======
            localIndexing: {
                ignoreFilePatterns: [],
                maxFileSizeMB: 10,
                maxIndexSizeMB: 2048,
                indexCacheDirPath: undefined,
            },
>>>>>>> 5475521d
        },
    }

    const MOCKED_AWS_CODEWHISPERER_SECTION = {
        includeSuggestionsWithCodeReferences: true,
        shareCodeWhispererContentWithAWS: true,
    }

    beforeEach(() => {
        features = new TestFeatures()

        features.lsp.workspace.getConfiguration.withArgs(Q_CONFIGURATION_SECTION).resolves(MOCKED_AWS_Q_SECTION)
        features.lsp.workspace.getConfiguration
            .withArgs(CODE_WHISPERER_CONFIGURATION_SECTION)
            .resolves(MOCKED_AWS_CODEWHISPERER_SECTION)
    })

    it('fetches the configurations and returns them', async () => {
        const EXPECTED_CONFIG: AmazonQWorkspaceConfig = {
            customizationArn: MOCKED_AWS_Q_SECTION.customization,
            optOutTelemetryPreference: 'OPTOUT',
            inlineSuggestions: { extraContext: MOCKED_AWS_Q_SECTION.inlineSuggestions.extraContext },
            includeSuggestionsWithCodeReferences: MOCKED_AWS_CODEWHISPERER_SECTION.includeSuggestionsWithCodeReferences,
            shareCodeWhispererContentWithAWS: MOCKED_AWS_CODEWHISPERER_SECTION.shareCodeWhispererContentWithAWS,
            projectContext: {
                enableLocalIndexing: MOCKED_AWS_Q_SECTION.projectContext.enableLocalIndexing,
<<<<<<< HEAD
                enableGpuAcceleration: MOCKED_AWS_Q_SECTION.projectContext?.enableGpuAcceleration,
                indexWorkerThreads: MOCKED_AWS_Q_SECTION.projectContext?.indexWorkerThreads,
=======
                localIndexing: MOCKED_AWS_Q_SECTION.projectContext.localIndexing,
>>>>>>> 5475521d
            },
        }

        const amazonQConfig = await getAmazonQRelatedWorkspaceConfigs(features.lsp, features.logging)

        deepStrictEqual(amazonQConfig, EXPECTED_CONFIG)
    })

    it('empty strings returned by q section are set to undefined', async () => {
        const firstResult = await getAmazonQRelatedWorkspaceConfigs(features.lsp, features.logging)
        deepStrictEqual(firstResult.customizationArn, MOCKED_AWS_Q_SECTION.customization)
        deepStrictEqual(
            firstResult.inlineSuggestions?.extraContext,
            MOCKED_AWS_Q_SECTION.inlineSuggestions.extraContext
        )

        features.lsp.workspace.getConfiguration
            .withArgs(Q_CONFIGURATION_SECTION)
            .resolves({ customization: '', inlineSuggestions: { extraContext: '' } })
        const secondResult = await getAmazonQRelatedWorkspaceConfigs(features.lsp, features.logging)

        deepStrictEqual(secondResult.customizationArn, undefined)
        deepStrictEqual(secondResult.inlineSuggestions?.extraContext, undefined)
    })
})

describe('AmazonQConfigurationCache', () => {
    let cache: AmazonQConfigurationCache

    let mockedQConfig: AmazonQWorkspaceConfig

    beforeEach(() => {
        cache = new AmazonQConfigurationCache()

        mockedQConfig = {
            customizationArn: 'some-arn',
            optOutTelemetryPreference: 'OPTIN',
            inlineSuggestions: {
                extraContext: 'some-extra-context',
            },
            includeSuggestionsWithCodeReferences: false,
            shareCodeWhispererContentWithAWS: true,
            projectContext: {
                enableLocalIndexing: true,
<<<<<<< HEAD
                enableGpuAcceleration: true,
                indexWorkerThreads: 1,
=======
                localIndexing: {
                    ignoreFilePatterns: [],
                    maxFileSizeMB: 10,
                    maxIndexSizeMB: 2048,
                    indexCacheDirPath: undefined,
                },
>>>>>>> 5475521d
            },
        }
    })

    it('initializes with the default configuration', () => {
        deepStrictEqual(cache.getConfig(), defaultAmazonQWorkspaceConfigFactory())
    })

    it('mutating the object used by setConfig does not alter the cached config ', () => {
        cache.updateConfig(mockedQConfig)
        deepStrictEqual(cache.getConfig(), mockedQConfig)

        mockedQConfig.customizationArn = undefined
        mockedQConfig.inlineSuggestions = { extraContext: undefined }
        mockedQConfig.projectContext = {
            enableLocalIndexing: false,
            enableGpuAcceleration: false,
            indexWorkerThreads: 0,
        }
        notDeepStrictEqual(cache.getProperty('customizationArn'), mockedQConfig.customizationArn)
        notDeepStrictEqual(cache.getProperty('inlineSuggestions'), mockedQConfig.inlineSuggestions)
        notDeepStrictEqual(cache.getProperty('projectContext'), mockedQConfig.projectContext)
    })
})<|MERGE_RESOLUTION|>--- conflicted
+++ resolved
@@ -19,17 +19,14 @@
         },
         projectContext: {
             enableLocalIndexing: true,
-<<<<<<< HEAD
             enableGpuAcceleration: true,
             indexWorkerThreads: 1,
-=======
             localIndexing: {
                 ignoreFilePatterns: [],
                 maxFileSizeMB: 10,
                 maxIndexSizeMB: 2048,
                 indexCacheDirPath: undefined,
             },
->>>>>>> 5475521d
         },
     }
 
@@ -56,12 +53,9 @@
             shareCodeWhispererContentWithAWS: MOCKED_AWS_CODEWHISPERER_SECTION.shareCodeWhispererContentWithAWS,
             projectContext: {
                 enableLocalIndexing: MOCKED_AWS_Q_SECTION.projectContext.enableLocalIndexing,
-<<<<<<< HEAD
                 enableGpuAcceleration: MOCKED_AWS_Q_SECTION.projectContext?.enableGpuAcceleration,
                 indexWorkerThreads: MOCKED_AWS_Q_SECTION.projectContext?.indexWorkerThreads,
-=======
                 localIndexing: MOCKED_AWS_Q_SECTION.projectContext.localIndexing,
->>>>>>> 5475521d
             },
         }
 
@@ -106,17 +100,14 @@
             shareCodeWhispererContentWithAWS: true,
             projectContext: {
                 enableLocalIndexing: true,
-<<<<<<< HEAD
                 enableGpuAcceleration: true,
                 indexWorkerThreads: 1,
-=======
                 localIndexing: {
                     ignoreFilePatterns: [],
                     maxFileSizeMB: 10,
                     maxIndexSizeMB: 2048,
                     indexCacheDirPath: undefined,
                 },
->>>>>>> 5475521d
             },
         }
     })
