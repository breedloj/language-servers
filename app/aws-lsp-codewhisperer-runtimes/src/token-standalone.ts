--- conflicted
+++ resolved
@@ -6,12 +6,8 @@
     QChatServerProxy,
     QConfigurationServerTokenProxy,
     QNetTransformServerTokenProxy,
-<<<<<<< HEAD
     QLocalProjectContextServerTokenProxy,
-} from '@aws/lsp-codewhisperer/out/language-server/proxy-server'
-=======
 } from '@aws/lsp-codewhisperer'
->>>>>>> c1aaec06
 import { IdentityServer } from '@aws/lsp-identity'
 
 const MAJOR = 0
@@ -27,6 +23,7 @@
         QConfigurationServerTokenProxy,
         QNetTransformServerTokenProxy,
         QChatServerProxy,
+        // @ts-expect-error
         IdentityServer.create,
         QLocalProjectContextServerTokenProxy,
     ],
